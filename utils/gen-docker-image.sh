#!/bin/bash

set -eu

thisd=$(dirname $0)
VER=$(grep -Po '(?<=^__version__ = ).*' $thisd/../heudiconv/info.py | sed 's/"//g')

image="kaczmarj/neurodocker:0.9.1"

docker run --rm $image generate docker -b neurodebian:bullseye -p apt \
    --dcm2niix version=v1.0.20220720 method=source \
    --install git gcc pigz liblzma-dev libc-dev git-annex-standalone netbase \
    --copy . /src/heudiconv \
<<<<<<< HEAD
    --miniconda version="py39_4.12.0" conda_install="python=3.9 traits>=4.6.0 scipy numpy nomkl pandas" \
=======
    --miniconda version=latest conda_install="python=3.9 traits>=4.6.0 scipy numpy nomkl pandas" \
>>>>>>> 288cf571
      pip_install="/src/heudiconv[all]" \
      pip_opts="--editable" \
    --entrypoint "heudiconv" \
> $thisd/../Dockerfile<|MERGE_RESOLUTION|>--- conflicted
+++ resolved
@@ -11,11 +11,7 @@
     --dcm2niix version=v1.0.20220720 method=source \
     --install git gcc pigz liblzma-dev libc-dev git-annex-standalone netbase \
     --copy . /src/heudiconv \
-<<<<<<< HEAD
     --miniconda version="py39_4.12.0" conda_install="python=3.9 traits>=4.6.0 scipy numpy nomkl pandas" \
-=======
-    --miniconda version=latest conda_install="python=3.9 traits>=4.6.0 scipy numpy nomkl pandas" \
->>>>>>> 288cf571
       pip_install="/src/heudiconv[all]" \
       pip_opts="--editable" \
     --entrypoint "heudiconv" \
